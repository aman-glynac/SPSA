# Sales Sentiment RAG System Architecture

## System Overview

The Sales Sentiment RAG (Retrieval-Augmented Generation) system is a sophisticated AI-powered platform that analyzes salesperson performance and sentiment from CRM activities using historical deal patterns and LLM-powered insights.

## Architecture Diagram

```mermaid
graph TB
    subgraph "Client Layer"
        C[REST API Clients]
        SW[Swagger UI /docs]
        CURL[cURL/Postman Testing]
        WEB[Web Dashboard]
    end
    
    subgraph "API Gateway & Load Balancing"
        LB[FastAPI Server]
        MW[Middleware Stack]
        RL[Rate Limiter]
        AUTH[Authentication]
        LOG[Request Logging]
        ERR[Error Handling]
    end
    
    subgraph "Core Application Services"
        SA[Sentiment Analyzer]
        RAG[RAG Retriever]
        KB[Knowledge Base Manager]
        DP[Data Processor]
        CB[Context Builder]
    end
    
    subgraph "AI/ML Layer"
        LLM[LLM Clients]
        EMB[Embedding Service]
        PROMPT[Prompt Builder]
        
        subgraph "LLM Providers"
            AZURE[Azure OpenAI]
            OAI[OpenAI]
            GROQ[Groq]
            ANTHRO[Anthropic Claude]
        end
        
        subgraph "Embedding Providers"
            ST[Sentence Transformers]
            OAIEMB[OpenAI Embeddings]
            HF[HuggingFace]
        end
    end
    
    subgraph "Data Storage Layer"
        VS[Vector Store]
        CACHE[Redis Cache]
        FS[File System]
        
        subgraph "Vector Databases"
            CHROMA[ChromaDB Local]
            PINECONE[Pinecone Cloud]
        end
    end
    
    subgraph "Data Sources"
        CRM[CRM Systems]
        HUBSPOT[HubSpot]
        SF[Salesforce]
        CSV[CSV Files]
        JSON[JSON Data]
    end
    
    subgraph "Utilities & Monitoring"
        HELPERS[Helper Functions]
        VALID[Data Validation]
        PERF[Performance Monitoring]
        HEALTH[Health Checks]
    end
    
    %% Client Connections
    C --> LB
    SW --> LB
    CURL --> LB
    WEB --> LB
    
    %% API Gateway Flow
    LB --> MW
    MW --> RL
    MW --> AUTH
    MW --> LOG
    MW --> ERR
    MW --> SA
    
    %% Core Service Connections
    SA --> RAG
    SA --> LLM
    SA --> PROMPT
    RAG --> KB
    RAG --> VS
    RAG --> CB
    KB --> DP
    KB --> VS
    DP --> EMB
    
    %% AI/ML Connections
    LLM --> AZURE
    LLM --> OAI
    LLM --> GROQ
    LLM --> ANTHRO
    EMB --> ST
    EMB --> OAIEMB
    EMB --> HF
    
    %% Data Storage Connections
    VS --> CHROMA
    VS --> PINECONE
    SA --> CACHE
    RAG --> CACHE
    KB --> FS
    
    %% Data Source Integration
    DP --> CRM
    DP --> HUBSPOT
    DP --> SF
    DP --> CSV
    DP --> JSON
    
    %% Utility Connections
    SA --> HELPERS
    DP --> VALID
    LB --> HEALTH
    SA --> PERF
    
    %% Styling
    classDef client fill:#e1f5fe,stroke:#01579b,stroke-width:2px
    classDef api fill:#fff3e0,stroke:#e65100,stroke-width:2px
    classDef core fill:#e8f5e8,stroke:#1b5e20,stroke-width:2px
    classDef ai fill:#f3e5f5,stroke:#4a148c,stroke-width:2px
    classDef storage fill:#ffebee,stroke:#b71c1c,stroke-width:2px
    classDef data fill:#f1f8e9,stroke:#33691e,stroke-width:2px
    classDef utils fill:#fce4ec,stroke:#880e4f,stroke-width:2px
    classDef provider fill:#e8eaf6,stroke:#1a237e,stroke-width:2px
    
    class C,SW,CURL,WEB client
    class LB,MW,RL,AUTH,LOG,ERR api
    class SA,RAG,KB,DP,CB core
    class LLM,EMB,PROMPT ai
    class AZURE,OAI,GROQ,ANTHRO,ST,OAIEMB,HF provider
    class VS,CACHE,FS,CHROMA,PINECONE storage
    class CRM,HUBSPOT,SF,CSV,JSON data
    class HELPERS,VALID,PERF,HEALTH utils
```

## Component Details

### 🌐 Client Layer
- **REST API Clients**: External applications consuming the API
- **Swagger UI**: Interactive API documentation at `/docs`
- **Testing Tools**: cURL, Postman for API testing
- **Web Dashboard**: Optional frontend interface

### 🚪 API Gateway & Middleware
- **FastAPI Server**: High-performance async web framework
- **Rate Limiter**: Prevents API abuse (60 calls/min, 1000/hour)
- **Authentication**: Bearer token and API key support
- **Request Logging**: Comprehensive request/response logging
- **Error Handling**: Standardized error responses

### ⚡ Core Application Services
- **Sentiment Analyzer**: Main orchestration service for sentiment analysis
- **RAG Retriever**: Retrieves similar historical deal patterns
- **Knowledge Base Manager**: Manages vector database operations
- **Data Processor**: Processes CRM data into structured formats
- **Context Builder**: Builds intelligent context from similar deals

### 🤖 AI/ML Layer
- **LLM Clients**: Multi-provider LLM integration
  - Azure OpenAI (Recommended for enterprise)
  - OpenAI GPT-4/3.5
  - Groq (Fast inference)
  - Anthropic Claude
- **Embedding Service**: Text-to-vector conversion
  - Sentence Transformers (Local, free)
  - OpenAI text-embedding-3-large
  - HuggingFace models
- **Prompt Builder**: Advanced prompt engineering for salesperson analysis

### 💾 Data Storage Layer
- **Vector Store**: Similarity search and pattern storage
  - ChromaDB (Local development)
  - Pinecone (Production cloud)
- **Redis Cache**: High-performance caching layer
- **File System**: Local data and configuration storage

### 📊 Data Sources
- **CRM Systems**: Salesforce, HubSpot integration
- **File Formats**: JSON, CSV data import
- **Migration Tools**: Data transformation utilities

### 🛠️ Utilities & Monitoring
- **Helper Functions**: Text processing, validation, similarity calculations
- **Performance Monitoring**: Execution time tracking
- **Health Checks**: System status monitoring
- **Data Validation**: Input/output validation

## Data Flow

### 1. Deal Sentiment Analysis Flow
```mermaid
sequenceDiagram
    participant Client
    participant API
    participant Analyzer
    participant RAG
    participant LLM
    participant VectorDB
    
    Client->>API: POST /analyze/sentiment
    API->>Analyzer: Process deal data
    Analyzer->>RAG: Get similar patterns
    RAG->>VectorDB: Vector similarity search
    VectorDB-->>RAG: Historical patterns
    RAG-->>Analyzer: Contextual insights
    Analyzer->>LLM: Generate sentiment analysis
    LLM-->>Analyzer: Analysis results
    Analyzer-->>API: Structured response
    API-->>Client: JSON sentiment analysis
```

### 2. Knowledge Base Building Flow
```mermaid
sequenceDiagram
    participant Admin
    participant API
    participant KB
    participant Processor
    participant Embedding
    participant VectorDB
    
    Admin->>API: POST /knowledge-base/build
    API->>KB: Start build process
    KB->>Processor: Process deal files
    Processor->>Embedding: Generate embeddings
    Embedding-->>Processor: Vector embeddings
    Processor-->>KB: Processed patterns
    KB->>VectorDB: Store patterns
    VectorDB-->>KB: Confirmation
    KB-->>API: Build results
    API-->>Admin: Success response
```
<<<<<<< HEAD

## Key Features

### 🎯 Advanced Sentiment Analysis
- **Professional Standards**: Applies strict salesperson evaluation criteria
- **Multi-dimensional Analysis**: Email, call, meeting, note, and task analysis
- **Temporal Patterns**: Analyzes activity trends and momentum
- **Performance Benchmarking**: Compares against successful deal patterns

=======

## Key Features

### 🎯 Advanced Sentiment Analysis
- **Professional Standards**: Applies strict salesperson evaluation criteria
- **Multi-dimensional Analysis**: Email, call, meeting, note, and task analysis
- **Temporal Patterns**: Analyzes activity trends and momentum
- **Performance Benchmarking**: Compares against successful deal patterns

>>>>>>> bda41b44
### 🔍 Intelligent RAG System
- **Business Criteria Filtering**: Filters by deal type, amount, and probability
- **Contextual Similarity**: Finds deals with similar characteristics
- **Historical Insights**: Provides success/failure pattern analysis
- **Adaptive Context**: Prioritizes recent and important activities

### ⚡ High Performance
- **Async Processing**: FastAPI async support
- **Multi-Provider Redundancy**: Multiple LLM and embedding providers
- **Intelligent Caching**: Redis caching for embeddings and results
- **Batch Processing**: Efficient bulk deal analysis

### 🔒 Production Ready
- **Rate Limiting**: Prevents abuse and ensures fair usage
- **Error Handling**: Comprehensive error management
- **Health Monitoring**: System health and performance tracking
- **Authentication**: Secure API access control

## Deployment Architecture

### Development Setup
```
┌─────────────────┐    ┌─────────────────┐    ┌─────────────────┐
│   FastAPI       │    │   ChromaDB      │    │   Local Files   │
│   Port 8000     │────│   Local Vector  │────│   JSON Data     │
│   Single Node   │    │   Storage       │    │   Config        │
└─────────────────┘    └─────────────────┘    └─────────────────┘
```

<<<<<<< HEAD

=======
>>>>>>> bda41b44
## Scalability Considerations

### Horizontal Scaling
- Multiple FastAPI instances behind load balancer
- Distributed Redis cache cluster
- Cloud vector database (Pinecone)

### Performance Optimization
- Embedding caching reduces computation costs
- LLM response caching prevents duplicate API calls
- Batch processing for multiple deal analysis
- Async processing for concurrent requests

### Cost Management
- Local embedding models reduce API costs
- Intelligent caching minimizes LLM API usage
- Configurable rate limiting controls usage
- Multiple provider support for cost optimization

This architecture provides a robust, scalable, and production-ready sales sentiment analysis system that can handle enterprise workloads while maintaining high performance and reliability.
<<<<<<< HEAD

## 🚀 Quick Start
=======
>>>>>>> bda41b44

### Prerequisites

- Python 3.8+
- Redis (optional, for caching)
- API keys for LLM services (OpenAI, Anthropic, Groq, or Azure)

### Installation

1. **Clone the repository**
```bash
git clone <repository-url>
cd sales_sentiment_rag
```

2. **Install dependencies**
```bash
pip install -r requirements.txt
```

3. **Set up environment variables**
```bash
cp .env.example .env
# Edit .env with your configuration
```

4. **Configure your environment**
```bash
# Core configuration
LLM_PROVIDER=azure                      # or openai, anthropic, groq
EMBEDDING_SERVICE=sentence_transformers # or openai, huggingface
VECTOR_DB=chromadb                      # or pinecone
DATA_PATH=data/final_deal_details.json

# LLM Provider Configuration (choose one)
AZURE_OPENAI_API_KEY=your_azure_key
AZURE_OPENAI_ENDPOINT=your_endpoint
AZURE_OPENAI_DEPLOYMENT_NAME=your_deployment
AZURE_OPENAI_API_VERSION=2025-03-01-preview

# Alternative providers
OPENAI_API_KEY=your_openai_key
ANTHROPIC_API_KEY=your_anthropic_key
GROQ_API_KEY=your_groq_key

# Optional for enhanced functionality
PINECONE_API_KEY=your_pinecone_key
PINECONE_ENVIRONMENT=your_pinecone_env
REDIS_URL=redis://localhost:6379
```

5. **Build the knowledge base**
```bash
python scripts/build_knowledge_base.py
```

6. **Start the API server**
```bash
python -m uvicorn api.main:app --reload --host 0.0.0.0 --port 8000
```

## 🔧 Configuration

### Supported LLM Providers

- **Azure OpenAI** (`azure`) - Recommended for enterprise
- **OpenAI** (`openai`) - GPT-4 and GPT-3.5
- **Anthropic** (`anthropic`) - Claude models
- **Groq** (`groq`) - Fast inference with Llama models

### Supported Embedding Services

- **Sentence Transformers** (`sentence_transformers`) - Local embeddings (default)
- **OpenAI** (`openai`) - text-embedding-3-small/large
- **HuggingFace** (`huggingface`) - Transformer models

### Supported Vector Databases

- **ChromaDB** (`chromadb`) - Local vector database (default)
- **Pinecone** (`pinecone`) - Cloud vector database

## 📊 Usage

### Building Knowledge Base

```bash
# Process deal data and build vector database
python scripts/build_knowledge_base.py
```

### API Usage

**Analyze Deal Sentiment:**
```bash
curl -X POST "http://localhost:8000/api/v1/analyze/deal-sentiment" \
     -H "Content-Type: application/json" \
     -d '{
       "deal_id": "12345",
       "activities": [
         {
           "activity_type": "email",
           "sent_at": "2024-01-15T09:00:00Z",
           "subject": "Proposal follow-up",
           "body": "Following up on our proposal discussion",
           "direction": "outgoing"
         }
       ],
       "metadata": {
         "amount": 50000,
         "dealstage": "proposal",
         "dealtype": "newbusiness"
       }
     }'
```

**Health Check:**
```bash
curl "http://localhost:8000/health"
```

### Python API

```python
from llm.sentiment_analyzer import create_sentiment_analyzer

# Initialize analyzer
analyzer = create_sentiment_analyzer(
    provider_name="azure",
    provider_config={
        'api_key': 'your_azure_key',
        'endpoint': 'your_endpoint',
        'deployment_name': 'your_deployment'
    }
)

# Analyze deal sentiment
deal_data = {
    'deal_id': '12345',
    'activities': [...],  # List of activity dictionaries
    'metadata': {...}     # Deal metadata
}

result = analyzer.analyze_deal_sentiment(deal_data)
print(f"Sentiment Score: {result['sentiment_score']}")
print(f"Overall Sentiment: {result['overall_sentiment']}")
print(f"Risk Level: {result['risk_assessment']['risk_level']}")
```

## 🧪 Testing

### Run System Tests
```bash
python scripts/test_system.py
```

### Run Unit Tests
```bash
pytest tests/ -v
```

### Test Individual Components
```bash
# Test embeddings
python -m core.embedding_service

# Test vector store
python -m core.vector_store

# Test data processor
python -m core.data_processor
```

## 📈 Features

### Core Capabilities

- **Deal Activity Processing**: Extracts and processes sales activities (emails, calls, meetings, notes, tasks)
- **Similarity Search**: Finds similar historical deals and patterns using vector embeddings
- **Sentiment Analysis**: Evaluates salesperson performance using advanced LLM prompts
- **RAG Context**: Provides intelligent context from historical successful/failed deals
- **Performance Metrics**: Tracks response times, activity frequency, and engagement patterns

### Analysis Features

- **Sentiment Scoring**: Numerical sentiment scores from -1.0 to +1.0
- **Risk Assessment**: Identifies deal risks and behavioral patterns
- **Coaching Recommendations**: Provides actionable improvement suggestions
- **Performance Benchmarking**: Compares against successful deal patterns
- **Activity Breakdown**: Detailed analysis of email, call, meeting, and task activities

### Technical Features

- **Multi-Provider LLM Support**: Works with Azure OpenAI, OpenAI, Anthropic, Groq
- **Flexible Embeddings**: Support for local and cloud embedding services
- **Vector Database Options**: ChromaDB for local, Pinecone for cloud
- **Optional Redis Caching**: High-performance caching for embeddings and results
- **Comprehensive Logging**: Structured logging for debugging and monitoring

## 🛠️ Data Migration

### HubSpot Integration
```bash
# Migrate HubSpot CRM export to standard format
python scripts/migrate_data.py hubspot-to-standard \
    --input data/hubspot_export.json \
    --output data/final_deal_details.json
```

### Custom Data Format
```bash
# Convert custom CRM format
python scripts/migrate_data.py custom-format \
    --input data/custom_deals.csv \
    --output data/final_deal_details.json
```

## 🚀 Deployment

### Local Development
```bash
# Install dependencies
pip install -r requirements.txt

# Set environment variables
export LLM_PROVIDER=azure
export EMBEDDING_SERVICE=sentence_transformers
export VECTOR_DB=chromadb

# Run development server
python -m uvicorn api.main:app --reload
```

### Production Deployment
```bash
# Run with gunicorn
pip install gunicorn
gunicorn api.main:app -w 4 -k uvicorn.workers.UvicornWorker --bind 0.0.0.0:8000
```

## 📋 API Endpoints

| Endpoint | Method | Description |
|----------|--------|-------------|
| `/health` | GET | System health check |
| `/api/v1/analyze/deal-sentiment` | POST | Analyze deal sentiment |
| `/api/v1/search/similar-deals` | POST | Find similar deals |
| `/api/v1/knowledge-base/build` | POST | Rebuild knowledge base |
| `/api/v1/knowledge-base/stats` | GET | Knowledge base statistics |

## 🔍 Monitoring

### Logging
- Structured JSON logging with configurable levels
- Component-specific loggers for debugging
- Performance metrics tracking
- Error tracking and alerting

### Health Checks
- Service availability monitoring
- Database connection health
- Vector database status
- LLM provider connectivity

## 🆘 Troubleshooting

### Common Issues

**Knowledge Base Build Fails:**
```bash
# Check data file exists and is valid JSON
python -m json.tool data/final_deal_details.json

# Check logs for specific errors
tail -f logs/app.log
```

**LLM Provider Issues:**
```bash
# Test Azure OpenAI connection
python -c "
from llm.llm_clients import create_llm_client
client = create_llm_client('azure')
print('Connection successful')
"
```

**Vector Database Issues:**
```bash
# For ChromaDB - check disk space
df -h data/vector_db/

# For Pinecone - verify API key
python -c "
import pinecone
pinecone.init(api_key='your-key')
print('Pinecone connection successful')
"
```

### Performance Optimization

- Use Redis caching for better performance
- Consider Pinecone for production vector storage
- Monitor memory usage with large embedding models
- Use Azure OpenAI for enterprise-grade reliability

## 📚 Environment Variables Reference

### Required Variables
```bash
LLM_PROVIDER=azure                      # LLM service provider
EMBEDDING_SERVICE=sentence_transformers # Embedding service
VECTOR_DB=chromadb                      # Vector database
DATA_PATH=data/final_deal_details.json  # Deal data file path
```

### LLM Provider Keys (choose one)
```bash
# Azure OpenAI (recommended)
AZURE_OPENAI_API_KEY=your_key
AZURE_OPENAI_ENDPOINT=your_endpoint
AZURE_OPENAI_DEPLOYMENT_NAME=your_deployment

# OpenAI
OPENAI_API_KEY=your_openai_key

# Anthropic
ANTHROPIC_API_KEY=your_anthropic_key

# Groq
GROQ_API_KEY=your_groq_key
```

### Optional Variables
```bash
PINECONE_API_KEY=your_pinecone_key      # For Pinecone vector DB
REDIS_URL=redis://localhost:6379        # For caching
LOG_LEVEL=INFO                          # Logging level
API_PORT=8000                           # API server port
```

---<|MERGE_RESOLUTION|>--- conflicted
+++ resolved
@@ -248,27 +248,7 @@
     KB-->>API: Build results
     API-->>Admin: Success response
 ```
-<<<<<<< HEAD
-
-## Key Features
-
-### 🎯 Advanced Sentiment Analysis
-- **Professional Standards**: Applies strict salesperson evaluation criteria
-- **Multi-dimensional Analysis**: Email, call, meeting, note, and task analysis
-- **Temporal Patterns**: Analyzes activity trends and momentum
-- **Performance Benchmarking**: Compares against successful deal patterns
-
-=======
-
-## Key Features
-
-### 🎯 Advanced Sentiment Analysis
-- **Professional Standards**: Applies strict salesperson evaluation criteria
-- **Multi-dimensional Analysis**: Email, call, meeting, note, and task analysis
-- **Temporal Patterns**: Analyzes activity trends and momentum
-- **Performance Benchmarking**: Compares against successful deal patterns
-
->>>>>>> bda41b44
+
 ### 🔍 Intelligent RAG System
 - **Business Criteria Filtering**: Filters by deal type, amount, and probability
 - **Contextual Similarity**: Finds deals with similar characteristics
@@ -298,10 +278,6 @@
 └─────────────────┘    └─────────────────┘    └─────────────────┘
 ```
 
-<<<<<<< HEAD
-
-=======
->>>>>>> bda41b44
 ## Scalability Considerations
 
 ### Horizontal Scaling
@@ -322,11 +298,7 @@
 - Multiple provider support for cost optimization
 
 This architecture provides a robust, scalable, and production-ready sales sentiment analysis system that can handle enterprise workloads while maintaining high performance and reliability.
-<<<<<<< HEAD
-
-## 🚀 Quick Start
-=======
->>>>>>> bda41b44
+
 
 ### Prerequisites
 
